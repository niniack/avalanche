--- conflicted
+++ resolved
@@ -21,11 +21,8 @@
     ElapsedTime,
     Forgetting,
     ForwardTransfer,
-<<<<<<< HEAD
     CumulativeAccuracy,
-=======
     LabelsRepartition
->>>>>>> c169aad4
 )
 
 
@@ -520,7 +517,6 @@
         metric.reset()
         self.assertEqual(metric.result(), {})
 
-<<<<<<< HEAD
     def test_cumulative_accuracy(self):
         classes_splits = {0: {0, 1}, 1: {i for i in range(self.input_size)}}
 
@@ -555,7 +551,7 @@
             metric.result(), {c: 1.0 for c in classes_splits}
         )
         metric.reset()
-=======
+        
     def test_labels_repartition(self):
         metric = LabelsRepartition()
         f = metric.result()
@@ -632,7 +628,6 @@
         # Check reset
         metric.reset()
         self.assertEqual(metric.result(), {})
->>>>>>> c169aad4
 
 
 if __name__ == "__main__":
