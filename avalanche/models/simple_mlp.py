################################################################################
# Copyright (c) 2021 ContinualAI.                                              #
# Copyrights licensed under the MIT License.                                   #
# See the accompanying LICENSE file for terms.                                 #
#                                                                              #
# Date: 1-05-2020                                                              #
# Author(s): Vincenzo Lomonaco, Antonio Carta                                  #
# E-mail: contact@continualai.org                                              #
# Website: avalanche.continualai.org                                           #
################################################################################

import torch.nn as nn

from avalanche.models.dynamic_modules import MultiTaskModule, \
    MultiHeadClassifier


<<<<<<< HEAD
    def __init__(self, num_classes=10, input_size=28 * 28, hidden_size=512, hidden_layers=1):
        super(SimpleMLP, self).__init__()
=======
class SimpleMLP(nn.Module):
    def __init__(self, num_classes=10, input_size=28 * 28, hidden_size=512):
        super().__init__()
>>>>>>> 097e9736

        self.features = nn.Sequential(
            *(nn.Linear(input_size, hidden_size),
              nn.ReLU(inplace=True),
              nn.Dropout(),
              ) * hidden_layers
        )
        self.classifier = nn.Linear(hidden_size, num_classes)
        self._input_size = input_size

    def forward(self, x):
        x = x.contiguous()
        x = x.view(x.size(0), self._input_size)
        x = self.features(x)
        x = self.classifier(x)
        return x


class MTSimpleMLP(nn.Module, MultiTaskModule):
    def __init__(self, input_size=28 * 28, hidden_size=512):
        """
            Multi-task MLP with multi-head classifier.
        """
        super().__init__()

        self.features = nn.Sequential(
            nn.Linear(input_size, hidden_size),
            nn.ReLU(inplace=True),
            nn.Dropout(),
        )
        self.classifier = MultiHeadClassifier(hidden_size)
        self._input_size = input_size

    def forward(self, x, task_labels):
        x = x.contiguous()
        x = x.view(x.size(0), self._input_size)
        x = self.features(x)
        x = self.classifier(x, task_labels)
        return x


__all__ = [
    'SimpleMLP',
    'MTSimpleMLP'
]<|MERGE_RESOLUTION|>--- conflicted
+++ resolved
@@ -15,14 +15,9 @@
     MultiHeadClassifier
 
 
-<<<<<<< HEAD
+class SimpleMLP(nn.Module):
     def __init__(self, num_classes=10, input_size=28 * 28, hidden_size=512, hidden_layers=1):
-        super(SimpleMLP, self).__init__()
-=======
-class SimpleMLP(nn.Module):
-    def __init__(self, num_classes=10, input_size=28 * 28, hidden_size=512):
         super().__init__()
->>>>>>> 097e9736
 
         self.features = nn.Sequential(
             *(nn.Linear(input_size, hidden_size),
