--- conflicted
+++ resolved
@@ -31,13 +31,8 @@
     )
 
     # --- SCENARIO CREATION
-<<<<<<< HEAD
-    scenario = SplitCIFAR100(n_experiences=20, return_task_id=True,
-                             class_ids_from_zero_in_each_exp=True)
-=======
     scenario = SplitTinyImageNet(n_experiences=20, return_task_id=True,
                                  class_ids_from_zero_in_each_exp=True)
->>>>>>> e91f38e3
     config = {"scenario": "SplitCIFAR100"}
 
     # MODEL CREATION
@@ -83,7 +78,7 @@
         lr_alpha=0.25,
         sync_update=False,
         train_mb_size=10,
-        train_epochs=1,
+        train_epochs=10,
         eval_mb_size=100,
         device=device,
         plugins=[replay_plugin],
